--- conflicted
+++ resolved
@@ -85,12 +85,8 @@
         self.get_logger().info("cvt node ready")
 
     def setup_subscribers(self):
-<<<<<<< HEAD
         sync_groups = self.config.get("sync_topics", [])
         
-=======
-        # TODO: Setup an option using message_filters.TimeSynchronizer
->>>>>>> 44a56f9c
         for topic_conf in self.config["topics"]:
             self.data[topic_conf["name"]] = None
             self.data_times[topic_conf["name"]] = -1.0
