--- conflicted
+++ resolved
@@ -24,24 +24,11 @@
       topic: /multisense/left/image_rect_color/camera_info
       type: Intrinsics
       args: {}
-
-<<<<<<< HEAD
-    - name: image
+      
+    - name: image_left_rect_color
       topic: /multisense/left/image_rect_color
       type: Image
       args: {}
-    
-    - name: thermal_left
-      topic: /thermal_left/image
-      type: Thermal16bitImage
-      max_age: 1.
-      args: {}
-=======
-    - name: image_left_color
-      topic: /multisense/left/image_rect_color
-      type: Image
-      args: {}
->>>>>>> c727f042
 
     - name: roughness
       topic: /traversability_cost
